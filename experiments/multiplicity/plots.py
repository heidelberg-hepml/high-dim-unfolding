--- conflicted
+++ resolved
@@ -112,19 +112,6 @@
         if cfg.plotting.components:
             file = f"{plot_path}/components.pdf"
             if cfg.dist.diff:
-<<<<<<< HEAD
-                xrange = [-15, 40]
-            else:
-                xrange = [0, 85]
-            plot_components(
-                file,
-                plot_dict["results_test"]["params"][: cfg.plotting.n_distributions],
-                plot_dict["results_test"]["samples"].numpy(),
-                xrange=xrange,
-                distribution_label=cfg.dist.type,
-                diff=cfg.dist.diff,
-            )
-=======
                 plot_components(
                     file,
                     plot_dict["results_test"]["params"][: cfg.plotting.n_distributions],
@@ -142,7 +129,6 @@
                     distribution_label=cfg.dist.type,
                     diff=cfg.dist.diff,
                 )
->>>>>>> 187a886b
 
 
 def plot_histogram(
