import torch
from torch import nn
from torchdiffeq import odeint
from torch_geometric.utils import scatter
from scipy.optimize import linear_sum_assignment

from experiments.utils import GaussianFourierProjection, fix_mass
import experiments.coordinates as c
from experiments.geometry import BaseGeometry, SimplePossiblyPeriodicGeometry
from experiments.baselines import custom_rk4
from experiments.embedding import add_jet_to_sequence
from experiments.logger import LOGGER


class CFM(nn.Module):
    """
    Base class for all CFM models
    - event-generation-specific features are implemented in EventCFM
    - get_velocity is implemented by architecture-specific subclasses
    """

    def __init__(
        self,
        cfm,
        odeint={"method": "dopri5", "atol": 1e-5, "rtol": 1e-5, "options": None},
    ):
        super().__init__()
        self.t_embedding = nn.Sequential(
            GaussianFourierProjection(
                embed_dim=cfm.embed_t_dim, scale=cfm.embed_t_scale
            ),
            nn.Linear(cfm.embed_t_dim, cfm.embed_t_dim),
        )
        self.odeint = odeint
        self.cfm = cfm
        self.scaling = torch.tensor([cfm.scaling])

        # initialize to base objects, this will be overwritten later
        self.coordinates = c.BaseCoordinates()
        self.condition_coordinates = c.BaseCoordinates()
        self.geometry = BaseGeometry()

        if cfm.transforms_float64:
            c.DTYPE = torch.float64
        else:
            c.DTYPE = torch.float32

    def init_distribution(self):
        pass

    def init_coordinates(self):
        raise NotImplementedError

    def init_geometry(self):
        raise NotImplementedError

    def sample_base(self, x0, constituents_mask=None, generator=None):
        if constituents_mask is None:
            constituents_mask = torch.ones(x0.size(0), dtype=torch.bool)
        sample = torch.randn(
            x0.shape, device=x0.device, dtype=x0.dtype, generator=generator
        )
        if self.coordinates.contains_phi:
            sample[..., 1] = (
                torch.rand(
                    x0.shape[:-1], device=x0.device, dtype=x0.dtype, generator=generator
                )
                * 2
                * torch.pi
                - torch.pi
            )
        sample = sample * self.scaling.to(x0.device, dtype=x0.dtype)
        sample[..., self.cfm.masked_dims] = x0[..., self.cfm.masked_dims]
        sample[~constituents_mask] = x0[~constituents_mask]  # keep jets fixed
        return sample

    def get_velocity(self, x, t):
        """
        Parameters
        ----------
        x : torch.tensor with shape (batchsize, 4)
        t : torch.tensor with shape (batchsize, 1)
        """
        # implemented by architecture-specific subclasses
        raise NotImplementedError

    def handle_velocity(self, v):
        # default: do nothing
        return v

    def batch_loss(self, batch):
        """
        Construct the conditional flow matching objective

        Parameters
        ----------
        batch : tuple of Batch graphs
            Target space particles in fourmomenta space

        Returns
        -------
        loss : torch.tensor with shape (1)
        """
        if self.cfm.add_jet:
            new_batch, constituents_mask = add_jet_to_sequence(batch)
        else:
            new_batch = batch
            constituents_mask = torch.ones(
                new_batch.x_gen.shape[0],
                device=new_batch.x_gen.device,
                dtype=torch.bool,
            )

        x0 = new_batch.x_gen
        t = torch.rand(
            new_batch.num_graphs,
            1,
            dtype=x0.dtype,
            device=x0.device,
        )
        t = torch.repeat_interleave(t, new_batch.x_gen_ptr.diff(), dim=0)

        x1 = self.sample_base(x0, constituents_mask)

        xt, vt = self.geometry.get_trajectory(
            x_target=x0,
            x_base=x1,
            t=t,
        )

        attention_mask, condition_attention_mask, crossattention_mask = self.get_masks(
            new_batch
        )

        condition = self.get_condition(new_batch, condition_attention_mask)

        if self.cfm.self_condition_prob > 0.0:
            self_condition = torch.zeros_like(vt, device=vt.device, dtype=vt.dtype)
            if torch.rand(1) < self.cfm.self_condition_prob:
                self_condition = self.get_velocity(
                    xt=xt,
                    t=t,
                    batch=new_batch,
                    condition=condition,
                    attention_mask=attention_mask,
                    crossattention_mask=crossattention_mask,
                    self_condition=self_condition,
                ).detach()

            vp = self.get_velocity(
                xt=xt,
                t=t,
                batch=new_batch,
                condition=condition,
                attention_mask=attention_mask,
                crossattention_mask=crossattention_mask,
                self_condition=self_condition,
            )
        else:
            vp = self.get_velocity(
                xt=xt,
                t=t,
                batch=new_batch,
                condition=condition,
                attention_mask=attention_mask,
                crossattention_mask=crossattention_mask,
            )
        vp = self.handle_velocity(vp[constituents_mask])
        vt = self.handle_velocity(vt[constituents_mask])

        # evaluate conditional flow matching objective
        distance = self.geometry.get_metric2(vp, vt, xt[constituents_mask])

        if self.cfm.cosine_similarity_factor > 0.0:
            cosine_similarity = (
                1 - (vp * vt).sum(dim=-1) / (vp.norm(dim=-1) * vt.norm(dim=-1))
            ).mean()
            loss = (
                1 - self.cfm.cosine_similarity_factor
            ) * distance + self.cfm.cosine_similarity_factor * cosine_similarity
        else:
            loss = distance

        loss = scatter(
            loss, new_batch.x_gen_batch[constituents_mask], dim=0, reduce="mean"
        )

        if self.cfm.weight > 0.0:
            cost = self.geometry.get_distance(
                x0[constituents_mask], x1[constituents_mask]
            )
            cost = scatter(
                cost, new_batch.x_gen_batch[constituents_mask], dim=0, reduce="mean"
            )
            loss = loss * torch.exp(-self.cfm.weight * cost)

        loss = loss.mean()

        if self.cfm.add_mass:
            gen_jets = torch.repeat_interleave(
                batch.jet_gen, batch.x_gen_ptr.diff(), dim=0
            )

            def get_mass(x, ptr):
                y = self.coordinates.x_to_fourmomenta(x, ptr=ptr, jet=gen_jets)
                new_jets = scatter(y, batch.x_gen_batch, dim=0, reduce="sum")
                jet_mass = new_jets[..., 0] ** 2 - (new_jets[..., 1:] ** 2).sum(dim=-1)
                jet_mass = torch.clamp(jet_mass, min=0.0).sqrt()
                return jet_mass

            true_v_mass = get_mass(
                fix_mass(x1[constituents_mask]), batch.x_gen_ptr
            ) - get_mass(fix_mass(x0[constituents_mask]), batch.x_gen_ptr)
            x = fix_mass(xt[constituents_mask])
            x.requires_grad_(True)
            deriv = torch.autograd.grad(
                outputs=get_mass(x, batch.x_gen_ptr).sum(),
                inputs=x,
                retain_graph=True,
            )[0]
            pred_v_mass = torch.einsum("ij,ij->i", deriv, vp)
            pred_v_mass = scatter(pred_v_mass, batch.x_gen_batch, dim=0, reduce="sum")
            extra_loss = ((pred_v_mass - true_v_mass) ** 2).mean()
            LOGGER.info(f"Mass loss: {extra_loss.item():.4f}, loss: {loss.item():.4f}")
            LOGGER.info(
                f"mass velocity: {pred_v_mass.mean().item():.4f}, "
                f"true mass velocity: {true_v_mass.mean().item():.4f}"
            )
            LOGGER.info(
                f"True mass: {get_mass(fix_mass(x1[constituents_mask]), batch.x_gen_ptr).mean().item():.4f}"
            )
            LOGGER.info(
                f"Base mass: {get_mass(fix_mass(x0[constituents_mask]), batch.x_gen_ptr).mean().item():.4f}"
            )
            LOGGER.info(f"xt mass: {get_mass(x, batch.x_gen_ptr).mean().item():.4f}")
            loss = loss + 1e-6 * extra_loss

        distance_particlewise = ((vp - vt) ** 2).mean(dim=0) / 2
        return loss, distance_particlewise

    def sample(self, batch, device, dtype):
        """
        Sample from CFM model
        Solve an ODE using a NN-parametrized velocity field

        Parameters
        ----------
        batch : tuple of Batch graphs
        device : torch.device
        dtype : torch.dtype

        Returns
        -------
        x0 : torch.tensor with shape shape = (batchsize, 4)
            Generated events
        """

        if self.cfm.add_jet:
            new_batch, constituents_mask = add_jet_to_sequence(batch)
        else:
            new_batch = batch
            constituents_mask = torch.ones(
                new_batch.x_gen.shape[0],
                device=new_batch.x_gen.device,
                dtype=torch.bool,
            )

        sample_batch = batch.clone()

        attention_mask, condition_attention_mask, crossattention_mask = self.get_masks(
            new_batch
        )

        condition = self.get_condition(new_batch, condition_attention_mask)

        def velocity(t, xt, self_condition=None):
            xt = self.geometry._handle_periodic(xt)
            t = t * torch.ones(xt.shape[0], 1, dtype=xt.dtype, device=xt.device)

            vt = self.get_velocity(
                xt=xt,
                t=t,
                batch=new_batch,
                condition=condition,
                attention_mask=attention_mask,
                crossattention_mask=crossattention_mask,
                self_condition=self_condition,
            )

            vt[constituents_mask] = self.handle_velocity(vt[constituents_mask])
            vt[~constituents_mask] = 0.0

            return vt

        # sample from base distribution
        x1 = self.sample_base(new_batch.x_gen, constituents_mask)

        if self.cfm.self_condition_prob > 0.0:
            v1 = torch.zeros_like(x1, device=x1.device, dtype=x1.dtype)
            x0 = custom_rk4(
                velocity,
                (x1, v1),
                torch.tensor([1.0, 0.0], device=x1.device),
                step_size=self.odeint.options["step_size"],
            )[-1]

        else:
            x0 = odeint(
                velocity,
                x1,
                torch.tensor([1.0, 0.0], device=x1.device),
                **self.odeint,
            )[-1]

        sample_batch.x_gen = self.geometry._handle_periodic(x0[constituents_mask])

        if self.cfm.sort:
            # sort generated events by pT
            pt = x0[..., 0].unsqueeze(-1)
            x_perm = torch.argsort(pt, dim=0, descending=True)
            x0 = x0.take_along_dim(x_perm, dim=0)
            index = batch.x_gen_batch.unsqueeze(-1).take_along_dim(x_perm, dim=0)
            index_perm = torch.argsort(index, dim=0, stable=True)
            x0 = x0.take_along_dim(index_perm, dim=0)

        return sample_batch, x1


class EventCFM(CFM):
    """
    Add event-generation-specific methods to CFM classes:
    - Save information at the wrapper level
    - Handle base distribution and coordinates for RFM
    """

    def __init__(self, *args, **kwargs):
        super().__init__(*args, **kwargs)

    def init_physics(self, pt_min, mass):
        """
        Pass physics information to the CFM class

        Parameters
        ----------
        pt_min: float
            Minimum pt value for each particle
        mass: float
        """
        self.pt_min = pt_min
        self.mass = mass

    def init_coordinates(self):
        self.coordinates = self._init_coordinates(self.cfm.coordinates)
        self.condition_coordinates = self._init_coordinates(self.cfm.coordinates)
        if self.cfm.transforms_float64:
            self.coordinates.to(torch.float64)
            self.condition_coordinates.to(torch.float64)

    def _init_coordinates(self, coordinates_label):
        if coordinates_label == "Fourmomenta":
            coordinates = c.Fourmomenta()
        elif coordinates_label == "PPPM2":
            coordinates = c.PPPM2()
        elif coordinates_label == "PPPLogM2":
            coordinates = c.PPPLogM2()
        elif coordinates_label == "StandardPPPLogM2":
            coordinates = c.StandardPPPLogM2()
        elif coordinates_label == "EPhiPtPz":
            coordinates = c.EPhiPtPz()
        elif coordinates_label == "PtPhiEtaE":
            coordinates = c.PtPhiEtaE()
        elif coordinates_label == "PtPhiEtaM2":
            coordinates = c.PtPhiEtaM2()
        elif coordinates_label == "StandardPtPhiEtaM2":
            coordinates = c.StandardPtPhiEtaM2(
                self.cfm.masked_dims, torch.tensor([self.cfm.scaling])
            )
        elif coordinates_label == "StandardJetScaledPtPhiEtaM2":
            coordinates = c.StandardJetScaledPtPhiEtaM2(
                self.cfm.masked_dims, torch.tensor([self.cfm.scaling])
            )
        elif coordinates_label == "LogPtPhiEtaE":
            coordinates = c.LogPtPhiEtaE(self.pt_min)
        elif coordinates_label == "LogPtPhiEtaM2":
            coordinates = c.LogPtPhiEtaM2(self.pt_min)
        elif coordinates_label == "PtPhiEtaLogM2":
            coordinates = c.PtPhiEtaLogM2()
        elif coordinates_label == "StandardPtPhiEtaLogM2":
            coordinates = c.StandardPtPhiEtaLogM2(
                self.cfm.masked_dims, torch.tensor([self.cfm.scaling])
            )
        elif coordinates_label == "LogPtPhiEtaM2":
            coordinates = c.LogPtPhiEtaM2(self.pt_min)
        elif coordinates_label == "StandardLogPtPhiEtaM2":
            coordinates = c.StandardLogPtPhiEtaM2(
                self.pt_min, self.cfm.masked_dims, torch.tensor([self.cfm.scaling])
            )
        elif coordinates_label == "LogPtPhiEtaLogM2":
            coordinates = c.LogPtPhiEtaLogM2(self.pt_min)
        elif coordinates_label == "StandardLogPtPhiEtaLogM2":
            coordinates = c.StandardLogPtPhiEtaLogM2(
                self.pt_min, self.cfm.masked_dims, torch.tensor([self.cfm.scaling])
            )
        elif coordinates_label == "IndividualStandardLogPtPhiEtaLogM2":
            coordinates = c.IndividualStandardLogPtPhiEtaLogM2(
                self.pt_min, self.cfm.masked_dims, torch.tensor([self.cfm.scaling])
            )
        elif coordinates_label == "JetScaledPtPhiEtaM2":
            coordinates = c.JetScaledPtPhiEtaM2()
        elif coordinates_label == "JetScaledLogPtPhiEtaLogM2":
            coordinates = c.JetScaledLogPtPhiEtaLogM2(self.pt_min)
        elif coordinates_label == "StandardJetScaledLogPtPhiEtaLogM2":
            coordinates = c.StandardJetScaledLogPtPhiEtaLogM2(
                self.pt_min, self.cfm.masked_dims, torch.tensor([self.cfm.scaling])
            )
        elif coordinates_label == "IndividualStandardJetScaledLogPtPhiEtaLogM2":
            coordinates = c.IndividualStandardJetScaledLogPtPhiEtaLogM2(
                self.pt_min, self.cfm.masked_dims, torch.tensor([self.cfm.scaling])
            )
        else:
            raise ValueError(f"coordinates={coordinates_label} not implemented")
        return coordinates

    def init_geometry(self):
        # placeholder for any initialization that needs to be done
        if self.cfm.geometry.type == "simple":
            self.geometry = SimplePossiblyPeriodicGeometry(
                contains_phi=self.coordinates.contains_phi,
                periodic=self.cfm.geometry.periodic,
                scale=self.cfm.scaling[1],
            )
        else:
            raise ValueError(f"geometry={self.cfm.geometry} not implemented")

    def handle_velocity(self, v):
        v[..., self.cfm.masked_dims] = 0.0
        return v


class JetCFM(EventCFM):
    def __init__(self, *args, **kwargs):
        super().__init__(*args, **kwargs)
        assert not self.cfm.add_constituents or not self.cfm.transpose
        assert self.cfm.self_condition_prob == 0.0 or not self.cfm.transpose

    def init_coordinates(self):
        self.coordinates = self._init_coordinates(self.cfm.coordinates)
        self.condition_coordinates = self._init_coordinates(self.cfm.coordinates)
        if self.cfm.add_constituents:
            self.constituents_condition_coordinates = self._init_coordinates(
                self.cfm.coordinates
            )
        if self.cfm.transforms_float64:
            self.coordinates.to(torch.float64)
            self.condition_coordinates.to(torch.float64)
            if self.cfm.add_constituents:
                self.constituents_condition_coordinates.to(torch.float64)

    def batch_loss(self, batch):
        """
        Construct the conditional flow matching objective

        Parameters
        ----------
        batch : tuple of Batch graphs
            Target space particles in fourmomenta space

        Returns
        -------
        loss : torch.tensor with shape (1)
        """
        if self.cfm.add_constituents:
            new_batch, _ = add_jet_to_sequence(batch)
        else:
            new_batch = batch.clone()

        x0 = new_batch.jet_gen
        t = torch.rand(
            new_batch.num_graphs,
            1,
            dtype=x0.dtype,
            device=x0.device,
        )

        x1 = self.sample_base(x0)

        xt, vt = self.geometry.get_trajectory(
            x_target=x0,
            x_base=x1,
            t=t,
        )

        attention_mask, condition_attention_mask, crossattention_mask = self.get_masks(
            new_batch
        )

        condition = self.get_condition(new_batch, condition_attention_mask)

        if self.cfm.self_condition_prob > 0.0:
            self_condition = torch.zeros_like(vt, device=vt.device, dtype=vt.dtype)
            if torch.rand(1) < self.cfm.self_condition_prob:
                self_condition = self.get_velocity(
                    xt=xt,
                    t=t,
                    batch=new_batch,
                    condition=condition,
                    attention_mask=attention_mask,
                    crossattention_mask=crossattention_mask,
                    self_condition=self_condition,
                ).detach()

            vp = self.get_velocity(
                xt=xt,
                t=t,
                batch=new_batch,
                condition=condition,
                attention_mask=attention_mask,
                crossattention_mask=crossattention_mask,
                self_condition=self_condition,
            )
        else:
            vp = self.get_velocity(
                xt=xt,
                t=t,
                batch=new_batch,
                condition=condition,
                attention_mask=attention_mask,
                crossattention_mask=crossattention_mask,
            )
        vp = self.handle_velocity(vp)
        vt = self.handle_velocity(vt)

        # evaluate conditional flow matching objective
        distance = self.geometry.get_metric(vp, vt, xt)

        if self.cfm.cosine_similarity_factor > 0.0:
            cosine_similarity = (
                1 - (vp * vt).sum(dim=-1) / (vp.norm(dim=-1) * vt.norm(dim=-1))
            ).mean()
            loss = (
                1 - self.cfm.cosine_similarity_factor
            ) * distance + self.cfm.cosine_similarity_factor * cosine_similarity
        else:
            loss = distance

        distance_particlewise = ((vp - vt) ** 2).mean(dim=0) / 2
        return loss, distance_particlewise

    def sample(self, batch, device, dtype):
        """
        Sample from CFM model
        Solve an ODE using a NN-parametrized velocity field

        Parameters
        ----------
        batch : tuple of Batch graphs
        device : torch.device
        dtype : torch.dtype

        Returns
        -------
        x0 : torch.tensor with shape shape = (batchsize, 4)
            Generated events
        """

        if self.cfm.add_constituents:
            new_batch, _ = add_jet_to_sequence(batch)
        else:
            new_batch = batch.clone()

        sample_batch = batch.clone()

        attention_mask, condition_attention_mask, crossattention_mask = self.get_masks(
            new_batch
        )

        condition = self.get_condition(new_batch, condition_attention_mask)

        def velocity(t, xt, self_condition=None):
            xt = self.geometry._handle_periodic(xt)
            t = t * torch.ones(xt.shape[0], 1, dtype=xt.dtype, device=xt.device)

            vt = self.get_velocity(
                xt=xt,
                t=t,
                batch=new_batch,
                condition=condition,
                attention_mask=attention_mask,
                crossattention_mask=crossattention_mask,
                self_condition=self_condition,
            )

            vt = self.handle_velocity(vt)

            return vt

        # sample from base distribution
        x1 = self.sample_base(new_batch.jet_gen)

        if self.cfm.self_condition_prob > 0.0:
            v1 = torch.zeros_like(x1, device=x1.device, dtype=x1.dtype)
            x0 = custom_rk4(
                velocity,
                (x1, v1),
                torch.tensor([1.0, 0.0], device=x1.device),
                step_size=self.odeint.options["step_size"],
            )[-1]

        else:
            x0 = odeint(
                velocity,
                x1,
                torch.tensor([1.0, 0.0], device=x1.device),
                **self.odeint,
            )[-1]

        sample_batch.jet_gen = self.geometry._handle_periodic(x0)

        return sample_batch, x1


class JetMLPCFM(EventCFM):
<<<<<<< HEAD

    def __init__(
        self,
        net,
        cfm,
        odeint,
    ):
        super().__init__(
            cfm,
            odeint,
        )
        self.net = net

    def batch_loss(self, batch):

        new_batch = batch.clone()

        x0 = new_batch.jet_gen
        t = torch.rand(
            new_batch.num_graphs,
            1,
            dtype=x0.dtype,
            device=x0.device,
        )

        x1 = self.sample_base(x0)

        xt, vt = self.geometry.get_trajectory(
            x_target=x0,
            x_base=x1,
            t=t,
        )

        if self.cfm.self_condition_prob > 0.0:
            self_condition = torch.zeros_like(vt, device=vt.device, dtype=vt.dtype)
            if torch.rand(1) < self.cfm.self_condition_prob:
                self_condition = self.get_velocity(
                    xt=xt,
                    t=t,
                    batch=new_batch,
                    self_condition=self_condition,
                ).detach()

            vp = self.get_velocity(
                xt=xt,
                t=t,
                batch=new_batch,
                self_condition=self_condition,
            )
        else:
            vp = self.get_velocity(
                xt=xt,
                t=t,
                batch=new_batch,
            )
        vp = self.handle_velocity(vp)
        vt = self.handle_velocity(vt)

        # evaluate conditional flow matching objective
        distance = self.geometry.get_metric(vp, vt, xt)

        if self.cfm.cosine_similarity_factor > 0.0:
            cosine_similarity = (
                1 - (vp * vt).sum(dim=-1) / (vp.norm(dim=-1) * vt.norm(dim=-1))
            ).mean()
            loss = (
                1 - self.cfm.cosine_similarity_factor
            ) * distance + self.cfm.cosine_similarity_factor * cosine_similarity
        else:
            loss = distance

        distance_particlewise = ((vp - vt) ** 2).mean(dim=0) / 2
        return loss, distance_particlewise

    def sample(self, batch, device, dtype):

        new_batch = batch.clone()

        sample_batch = batch.clone()

        def velocity(t, xt, self_condition=None):
            xt = self.geometry._handle_periodic(xt)
            t = t * torch.ones(xt.shape[0], 1, dtype=xt.dtype, device=xt.device)

            vt = self.get_velocity(
                xt=xt,
                t=t,
                batch=new_batch,
                self_condition=self_condition,
            )

            vt = self.handle_velocity(vt)

            return vt

        # sample from base distribution
        x1 = self.sample_base(new_batch.jet_gen)

        if self.cfm.self_condition_prob > 0.0:
            v1 = torch.zeros_like(x1, device=x1.device, dtype=x1.dtype)
            x0 = custom_rk4(
                velocity,
                (x1, v1),
                torch.tensor([1.0, 0.0], device=x1.device),
                step_size=self.odeint.options["step_size"],
            )[-1]

=======

    def __init__(
        self,
        net,
        cfm,
        odeint,
    ):
        super().__init__(
            cfm,
            odeint,
        )
        self.net = net

    def batch_loss(self, batch):

        new_batch = batch.clone()

        x0 = new_batch.jet_gen
        t = torch.rand(
            new_batch.num_graphs,
            1,
            dtype=x0.dtype,
            device=x0.device,
        )

        x1 = self.sample_base(x0)

        xt, vt = self.geometry.get_trajectory(
            x_target=x0,
            x_base=x1,
            t=t,
        )

        if self.cfm.self_condition_prob > 0.0:
            self_condition = torch.zeros_like(vt, device=vt.device, dtype=vt.dtype)
            if torch.rand(1) < self.cfm.self_condition_prob:
                self_condition = self.get_velocity(
                    xt=xt,
                    t=t,
                    batch=new_batch,
                    self_condition=self_condition,
                ).detach()

            vp = self.get_velocity(
                xt=xt,
                t=t,
                batch=new_batch,
                self_condition=self_condition,
            )
        else:
            vp = self.get_velocity(
                xt=xt,
                t=t,
                batch=new_batch,
            )
        vp = self.handle_velocity(vp)
        vt = self.handle_velocity(vt)

        # evaluate conditional flow matching objective
        distance = self.geometry.get_metric(vp, vt, xt)

        if self.cfm.cosine_similarity_factor > 0.0:
            cosine_similarity = (
                1 - (vp * vt).sum(dim=-1) / (vp.norm(dim=-1) * vt.norm(dim=-1))
            ).mean()
            loss = (
                1 - self.cfm.cosine_similarity_factor
            ) * distance + self.cfm.cosine_similarity_factor * cosine_similarity
        else:
            loss = distance

        distance_particlewise = ((vp - vt) ** 2).mean(dim=0) / 2
        return loss, distance_particlewise

    def sample(self, batch, device, dtype):

        new_batch = batch.clone()

        sample_batch = batch.clone()

        def velocity(t, xt, self_condition=None):
            xt = self.geometry._handle_periodic(xt)
            t = t * torch.ones(xt.shape[0], 1, dtype=xt.dtype, device=xt.device)

            vt = self.get_velocity(
                xt=xt,
                t=t,
                batch=new_batch,
                self_condition=self_condition,
            )

            vt = self.handle_velocity(vt)

            return vt

        # sample from base distribution
        x1 = self.sample_base(new_batch.jet_gen)

        if self.cfm.self_condition_prob > 0.0:
            v1 = torch.zeros_like(x1, device=x1.device, dtype=x1.dtype)
            x0 = custom_rk4(
                velocity,
                (x1, v1),
                torch.tensor([1.0, 0.0], device=x1.device),
                step_size=self.odeint.options["step_size"],
            )[-1]

>>>>>>> b6b5fb46
        else:
            x0 = odeint(
                velocity,
                x1,
                torch.tensor([1.0, 0.0], device=x1.device),
                **self.odeint,
            )[-1]

        sample_batch.jet_gen = self.geometry._handle_periodic(x0)

        return sample_batch, x1

    def get_velocity(
        self,
        xt,
        t,
        batch,
        self_condition=None,
    ):
        inputs_list = [xt, batch.jet_scalars_gen, self.t_embedding(t)]
        if not self.cfm.unconditional:
            inputs_list += [batch.jet_det, batch.jet_scalars_det]
        if self_condition is not None:
            inputs_list.append(self_condition)

        input = torch.cat(inputs_list, dim=-1)
        vp = self.net(input)
        return vp<|MERGE_RESOLUTION|>--- conflicted
+++ resolved
@@ -620,7 +620,6 @@
 
 
 class JetMLPCFM(EventCFM):
-<<<<<<< HEAD
 
     def __init__(
         self,
@@ -728,115 +727,6 @@
                 step_size=self.odeint.options["step_size"],
             )[-1]
 
-=======
-
-    def __init__(
-        self,
-        net,
-        cfm,
-        odeint,
-    ):
-        super().__init__(
-            cfm,
-            odeint,
-        )
-        self.net = net
-
-    def batch_loss(self, batch):
-
-        new_batch = batch.clone()
-
-        x0 = new_batch.jet_gen
-        t = torch.rand(
-            new_batch.num_graphs,
-            1,
-            dtype=x0.dtype,
-            device=x0.device,
-        )
-
-        x1 = self.sample_base(x0)
-
-        xt, vt = self.geometry.get_trajectory(
-            x_target=x0,
-            x_base=x1,
-            t=t,
-        )
-
-        if self.cfm.self_condition_prob > 0.0:
-            self_condition = torch.zeros_like(vt, device=vt.device, dtype=vt.dtype)
-            if torch.rand(1) < self.cfm.self_condition_prob:
-                self_condition = self.get_velocity(
-                    xt=xt,
-                    t=t,
-                    batch=new_batch,
-                    self_condition=self_condition,
-                ).detach()
-
-            vp = self.get_velocity(
-                xt=xt,
-                t=t,
-                batch=new_batch,
-                self_condition=self_condition,
-            )
-        else:
-            vp = self.get_velocity(
-                xt=xt,
-                t=t,
-                batch=new_batch,
-            )
-        vp = self.handle_velocity(vp)
-        vt = self.handle_velocity(vt)
-
-        # evaluate conditional flow matching objective
-        distance = self.geometry.get_metric(vp, vt, xt)
-
-        if self.cfm.cosine_similarity_factor > 0.0:
-            cosine_similarity = (
-                1 - (vp * vt).sum(dim=-1) / (vp.norm(dim=-1) * vt.norm(dim=-1))
-            ).mean()
-            loss = (
-                1 - self.cfm.cosine_similarity_factor
-            ) * distance + self.cfm.cosine_similarity_factor * cosine_similarity
-        else:
-            loss = distance
-
-        distance_particlewise = ((vp - vt) ** 2).mean(dim=0) / 2
-        return loss, distance_particlewise
-
-    def sample(self, batch, device, dtype):
-
-        new_batch = batch.clone()
-
-        sample_batch = batch.clone()
-
-        def velocity(t, xt, self_condition=None):
-            xt = self.geometry._handle_periodic(xt)
-            t = t * torch.ones(xt.shape[0], 1, dtype=xt.dtype, device=xt.device)
-
-            vt = self.get_velocity(
-                xt=xt,
-                t=t,
-                batch=new_batch,
-                self_condition=self_condition,
-            )
-
-            vt = self.handle_velocity(vt)
-
-            return vt
-
-        # sample from base distribution
-        x1 = self.sample_base(new_batch.jet_gen)
-
-        if self.cfm.self_condition_prob > 0.0:
-            v1 = torch.zeros_like(x1, device=x1.device, dtype=x1.dtype)
-            x0 = custom_rk4(
-                velocity,
-                (x1, v1),
-                torch.tensor([1.0, 0.0], device=x1.device),
-                step_size=self.odeint.options["step_size"],
-            )[-1]
-
->>>>>>> b6b5fb46
         else:
             x0 = odeint(
                 velocity,
