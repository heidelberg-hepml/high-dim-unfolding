--- conflicted
+++ resolved
@@ -45,11 +45,7 @@
  iterations: 10000
  batchsize: 128
  lr: 1e-3
-<<<<<<< HEAD
- validate_every_n_steps: 5000000
-=======
  validate_every_n_steps: 100000
->>>>>>> 187a886b
  force_xformers: false # 'false' runs on cpu and gpu, 'true' only runs on gpu but is much faster
  scheduler: CosineAnnealingLR
 
