exp_type: unfolding
exp_name: unfolding_runs1

seed: 42

use_mlflow: false

data:
 data_dir: data/
 dataset: zplusjet
 num_data: 10000
 train_test_val: [0.8, 0.1, 0.1]
 pid_encoding: false
 max_num_particles: 152
 max_constituents: -1
 det_mult: -1
 add_spurions: true
 beam_reference: xyplane
 two_beams: true
 beam_token: true
 add_time_reference: true
 add_xzplane: false
 add_yzplane: false
 add_pid: false
 add_scalar_features: false
 reinsert_channels: false
<<<<<<< HEAD
 base_type: 3
 units: 10
 mass: 0.1
=======
 base_type: 4
 pt_min: 0.0
 units: 1.0
>>>>>>> 6ce69aa4

cfm:
 embed_t_dim: 8
 embed_t_scale: 30.
 hutchinson: true
 coordinates: StandardLogPtPhiEtaLogM2
 condition_coordinates: StandardLogPtPhiEtaLogM2
 geometry:
  type: simple
  periodic: true
 transforms_float64: true
 zero_condition: false
 masked_dims: []

odeint:
 method: rk4
 rtol: 1e-5
 atol: 1e-5
 options:
  step_size: 0.05

train: true
training:
 iterations: 100
 batchsize: 16
 lr: 3e-4
 scheduler: CosineAnnealingLR
 validate_every_n_steps: 5000
 force_xformers: false # 'false' runs on cpu and gpu, 'true' only runs on gpu but is much faster
 clip_grad_norm: 5.

evaluate: true
evaluation:
 batchsize: 64
 classifier: false
 sample: true
 n_batches: -1
 eval_loss: []

plot: true
plotting:
 log_prob: false
 fourmomenta: true
 jetmomenta: true
 preprocessed: true
 observables: ["jet"]
 n_pt: 0

defaults:
 - model: cond_tr_unfolding
 - default
 - _self_<|MERGE_RESOLUTION|>--- conflicted
+++ resolved
@@ -24,15 +24,9 @@
  add_pid: false
  add_scalar_features: false
  reinsert_channels: false
-<<<<<<< HEAD
- base_type: 3
+ base_type: 4
  units: 10
  mass: 0.1
-=======
- base_type: 4
- pt_min: 0.0
- units: 1.0
->>>>>>> 6ce69aa4
 
 cfm:
  embed_t_dim: 8
